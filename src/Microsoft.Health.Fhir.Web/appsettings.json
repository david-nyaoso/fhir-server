--- conflicted
+++ resolved
@@ -44,64 +44,5 @@
         "LogLevel": {
             "Default": "Warning"
         }
-<<<<<<< HEAD
-    },
-    "Security": {
-        "Enabled": true,
-        "Authentication": {
-            "Mode": "jwt",
-            "Audience": "fhir-api",
-            "Authority": "https://localhost:44348"
-        },
-        "LastModifiedClaims": [
-            "client_id"
-        ],
-        "Authorization": {
-            "Enabled": true,
-            "Roles": [
-                {
-                    "name": "clinician",
-                    "resourcePermissions": [
-                        {
-                            "actions": [
-                                "Read",
-                                "Write"
-                            ]
-                        }
-                    ]
-                },
-                {
-                    "name": "Researcher",
-                    "resourcePermissions": [
-                        {
-                            "actions": [
-                                "Read"
-                            ]
-                        }
-                    ]
-                },
-                {
-                    "name": "admin",
-                    "resourcePermissions": [
-                        {
-                            "actions": [
-                                "Read",
-                                "Write",
-                                "HardDelete"
-                            ]
-                        }
-                    ]
-                }
-            ]
-        }
-    },
-    "Search": {
-        "UseLegacySearch": false
-    },
-    "Features": {
-        "SupportsUI": false,
-        "SupportsXml": true
-=======
->>>>>>> 1d4b8365
     }
 }